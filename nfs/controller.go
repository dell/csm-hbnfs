/*
Copyright © 2025 Dell Inc. or its subsidiaries. All Rights Reserved.

Licensed under the Apache License, Version 2.0 (the "License");
you may not use this file except in compliance with the License.
You may obtain a copy of the License at

	http://www.apache.org/licenses/LICENSE-2.0

Unless required by applicable law or agreed to in writing, software
distributed under the License is distributed on an "AS IS" BASIS,
WITHOUT WARRANTIES OR CONDITIONS OF ANY KIND, either express or implied.
See the License for the specific language governing permissions and
limitations under the License.
*/

package nfs

import (
	"context"
	"fmt"
	"maps"
	"strconv"
	"strings"
	"sync"
	"time"

	"github.com/container-storage-interface/spec/lib/go/csi"
	log "github.com/sirupsen/logrus"
	"google.golang.org/grpc/codes"
	"google.golang.org/grpc/status"

	"github.com/dell/csm-hbnfs/nfs/proto"
	corev1 "k8s.io/api/core/v1"
	discoveryv1 "k8s.io/api/discovery/v1"
	metav1 "k8s.io/apimachinery/pkg/apis/meta/v1"
)

const (
	CsiNfsParameter  = "csi-nfs"
	CsiNfsPrefix     = "nfs"
	CsiNfsPrefixDash = "nfs-"
	ServiceName      = "ServiceName"
	DriverVolumeID   = "driverVolumeID"
)

// Global variables for the controller
var PVLock sync.Map

const DefaultNFSServerPort string = "2049"

func (cs *CsiNfsService) CreateVolume(ctx context.Context, req *csi.CreateVolumeRequest) (*csi.CreateVolumeResponse, error) {
	// Don't do anything in CreateVolume expect change the volume ID and parameters to avoid recursion
	delete(req.Parameters, CsiNfsParameter)
	subreq := req
	// TODO: consider do we ever need a different access mode
	blockVolumeCapability := &csi.VolumeCapability{
		AccessType: &csi.VolumeCapability_Block{
			Block: &csi.VolumeCapability_BlockVolume{},
		},
		AccessMode: &csi.VolumeCapability_AccessMode{
			Mode: csi.VolumeCapability_AccessMode_MULTI_NODE_MULTI_WRITER,
		},
	}
	subreq.VolumeCapabilities = []*csi.VolumeCapability{blockVolumeCapability}

	log.Debugf("HBNFS CreateVolume: calling vcsi.CreateVolume; parameters: %+v; capabilities: %v", subreq.Parameters, subreq.VolumeCapabilities)
	resp, err := cs.vcsi.CreateVolume(ctx, subreq)
<<<<<<< HEAD
	if err == nil {
		resp.Volume.VolumeId = ArrayToNFSVolumeID(resp.Volume.VolumeId)
	}
	log.Infof("Returning CreateVolume error %s resp %+v", err, resp)
	return resp, err
=======
	if err != nil {
		log.Errorf("HBNFS CreateVolume: failed to create volume; err: %s", err.Error())
		return resp, err
	}

	resp.Volume.VolumeId = ArrayToNFSVolumeID(resp.Volume.VolumeId)
	log.Infof("HBNFS CreateVolume: response %+v", resp)

	return resp, nil
>>>>>>> f48a4b15
}

func (cs *CsiNfsService) DeleteVolume(_ context.Context, _ *csi.DeleteVolumeRequest) (*csi.DeleteVolumeResponse, error) {
	// Implement your logic here
	return &csi.DeleteVolumeResponse{}, nil
}

func (cs *CsiNfsService) LockPV(name, requestID string, highPriority bool) {
	sleepTime := 3 * time.Second
	if highPriority {
		sleepTime = 200 * time.Millisecond
	}
	var logged bool
	for {
		holder, loaded := PVLock.LoadOrStore(name, requestID)
		if !loaded {
			break
		}
		if !logged {
			log.Infof("%s waiting on PVLock holder %s", requestID, holder)
			logged = true
		}
		time.Sleep(sleepTime)
	}
}

func (cs *CsiNfsService) UnlockPV(name string) {
	PVLock.Delete(name)
}

func (cs *CsiNfsService) ControllerPublishVolume(ctx context.Context,
	req *csi.ControllerPublishVolumeRequest,
) (*csi.ControllerPublishVolumeResponse, error) {
	resp := &csi.ControllerPublishVolumeResponse{}
	requestID := getRequestIDFromContext(ctx)
	start := time.Now()
	defer finish(ctx, "ControllerPublishVolume", requestID, start)
	// Implement your logic here
	// validate the incoming Parameters have the nfsrwx designation and the PV name of the volume.
	// optain a lock (in the controller) for ths volume
	// determine if there is a Service for this volume. Translate the PV and volume ID to a service name.
	// if there is an existing service, and it has an endpointslice, and the server is healthy, then we don't do anything, so return no error.
	// Either way, annotate the service with all the client nodes ussing the volume.
	// Otherwise, at least to start, we will make this node the NFS server, so call the driver's node publish without the nfsrwx tag and get it to do the export to the node.
	// If that finishes ok, then construct the service and service endpoint.
	// Make sure the lock is released and return good (in a way that the host driver will not add any export)
	name := req.VolumeContext["Name"]
	log.Infof("Entered nfs ControllerPublishVolume %s %s %+v", name, req.VolumeId, req)

	// Get lock for concurrency
	cs.LockPV(req.VolumeId, requestID, false)
	defer cs.UnlockPV(req.VolumeId)

	// Read the PV. This is necessary from which to determine the namespace.
	// Can only guarantee unique service name within 63 long
	serviceName := VolumeIDToServiceName(req.VolumeId)

	// TODO - confirm decision about putting the Service and Endpoint in the driver namespace
	namespace := DriverNamespace
	log.Infof("serviceName %s nfs namespace %s", serviceName, namespace)

	// TODO make the key value generic across different driver types
	node, err := cs.k8sclient.GetNodeByCSINodeID(ctx, DriverName, req.NodeId)
	if err != nil {
		return nil, status.Errorf(codes.Internal, "could not retrieve Node %s: %s", req.NodeId, err)
	}
	nodeIPAddress := ""
	// For now, use the first Node Address (is this always right)?
	if len(node.Status.Addresses) > 0 {
		nodeIPAddress = node.Status.Addresses[0].Address
	} else {
		return nil, status.Errorf(codes.Internal, "could not determine address of Node %s", req.NodeId)
	}
	log.Infof("nfs nodeIpAddress %s", nodeIPAddress)

	// Look to see if there is an existing endpoint slice, and then associated service.
	service, endpoint, err := cs.getServiceAndSlice(ctx, serviceName)
	if err != nil {
		log.Infof("endpointSlice %s/%s not found: %+v", namespace, serviceName, endpoint)
	}

	publishContext := map[string]string{
		"name":       name,
		CsiNfsPrefix: serviceName,
	}
	resp.PublishContext = publishContext

	if endpoint == nil && service == nil {
		// Check the Node Status before proceeding. Otherwise we need to choose another node.
		nodeStatus := cs.GetNodeStatus(nodeIPAddress)
		if nodeStatus == nil || !nodeStatus.online || nodeStatus.inRecovery {
			return nil, status.Errorf(codes.ResourceExhausted, "Node  %s (%s) is not online or is in node recovery", req.NodeId, nodeIPAddress)
		}
		// Here we have the condition no service has been established.
		log.Infof("Call makeNfsService with volume id: %s", req.VolumeId)
		// Passing originalID because the vcsi call is made inside the makeNfsService call.
		service, err := cs.makeNfsService(ctx, namespace, serviceName, name, nodeIPAddress, req)
		log.Infof("makeNfsService response %+v error %s", service, err)
		return resp, err
	}
	if endpoint != nil && service != nil {
		log.Infof("Calling addNodeToNfsService %s %s", service.Name, endpoint)
		service, err = cs.addNodeToNfsService(ctx, service, req)
		if err != nil {
			log.Infof("addNodeToNfsService failed %+v error %s", service, err)
		}
		return resp, err
	}

	log.Info("either service or endpoint slice already existed... will just exit")
	return &csi.ControllerPublishVolumeResponse{}, nil
}

func (cs *CsiNfsService) getServiceAndSlice(ctx context.Context, serviceName string) (*corev1.Service, *discoveryv1.EndpointSlice, error) {
	namespace := DriverNamespace
	// Look to see if there is an existing endpoint slice, and then associated service.
	endpoint, err := cs.k8sclient.GetEndpointSlice(ctx, namespace, serviceName)
	if err != nil {
		log.Infof("endpointSlice %s/%s not found: %+v", namespace, serviceName, endpoint)
		return nil, nil, err
	}

	service, err := cs.k8sclient.GetService(ctx, namespace, serviceName)
	if err != nil {
		log.Infof("service_err %s/%s not found: %+v", namespace, serviceName, service)
		return nil, nil, err
	}

	return service, endpoint, nil
}

func (cs *CsiNfsService) makeNfsService(ctx context.Context, namespace, name string, pvName string, nodeIPAddress string, req *csi.ControllerPublishVolumeRequest) (*corev1.Service, error) {
	nodeID := req.NodeId
	// Export the volume to this node by calling back into the host driver
	subreq := req
	subreq.VolumeId = ToArrayVolumeID(req.VolumeId)
	subreq.VolumeContext["csi-nfs"] = ""
	log.Infof("Calling host driver to publish volume %s to node %s", subreq.VolumeId, subreq.NodeId)
	// TODO: consider do we ever need a different access mode
	blockVolumeCapability := &csi.VolumeCapability{
		AccessType: &csi.VolumeCapability_Block{
			Block: &csi.VolumeCapability_BlockVolume{},
		},
		AccessMode: &csi.VolumeCapability_AccessMode{
			Mode: csi.VolumeCapability_AccessMode_MULTI_NODE_MULTI_WRITER,
		},
	}
	subreq.VolumeCapability = blockVolumeCapability
	log.Infof("Calling vcsi.ControllerPublish %v", subreq.VolumeCapability)
	subpublishResponse, err := cs.vcsi.ControllerPublishVolume(ctx, subreq)
	log.Info()
	if err != nil {
		log.Errorf("inner ControllerPublishVolume failed: %s", err.Error())
		return nil, err
	}
	log.Infof("Host driver successfully published volume %s to node %s PublishContext %s", req.VolumeId, req.NodeId, subpublishResponse.PublishContext)

	// Send a request to the node to mount the volume
	exportNfsVolumeRequest := &proto.ExportNfsVolumeRequest{
		// volumeID was changed in subseq previous, change back
		VolumeId:         ArrayToNFSVolumeID(req.VolumeId),
		ExportNfsContext: req.VolumeContext,
	}
	exportNfsVolumeRequest.ExportNfsContext[ServiceName] = name
	maps.Copy(exportNfsVolumeRequest.ExportNfsContext, subpublishResponse.PublishContext)
	var nodeResponse *proto.ExportNfsVolumeResponse
	var nodeError error
	var wg sync.WaitGroup
	wg.Add(1)
	go func() {
		defer wg.Done()
		start := time.Now()
		log.Infof("asynchronously calling ExportNfsVolume %s", exportNfsVolumeRequest.VolumeId)
		nodeResponse, nodeError = cs.callExportNfsVolume(ctx, nodeIPAddress, exportNfsVolumeRequest)
		log.Infof("node ExportNfsVolume took %v error %v", time.Since(start), nodeError)
	}()

	// Wait on the node processing to complete
	log.Infof("waiting on node done %s %s...", nodeIPAddress, name)
	wg.Wait()

	if nodeError != nil {
		// Give the node time to catch up, e.g. have the ISCSI path available
		time.Sleep(10 * time.Second)
		// Retry the call to ExportNfsVolume if the first attempt failed
		start := time.Now()
		log.Infof("Retrying calling ExportNfsVolume %s", exportNfsVolumeRequest.VolumeId)
		exportNfsVolumeContext, exportNfsVolumeCancel := context.WithTimeout(context.Background(), 3*time.Minute)
		nodeResponse, nodeError = cs.callExportNfsVolume(exportNfsVolumeContext, nodeIPAddress, exportNfsVolumeRequest)
		log.Infof("node ExportNfsVolume took %v error %v", time.Since(start), nodeError)
		exportNfsVolumeCancel()
		if nodeError != nil {
			return nil, nodeError
		}
	}
	log.Infof("ExportNfsVolume %s successful", exportNfsVolumeRequest.VolumeId)

	// Create the endpointslice
	portName := "nfs-server"
	port, err := strconv.Atoi(cs.nfsServerPort)
	if err != nil {
		log.Warnf("invalid port %s - err %v. Defaulting to 2049", cs.nfsServerPort, err)
		port, _ = strconv.Atoi(DefaultNFSServerPort) // default to 2049 if invalid port is parsed
	}
	log.Infof("Setting NFS server port to %d", port)
	portNumber := int32(port) // #nosec : G109,G115

	endpointSlice := &discoveryv1.EndpointSlice{
		ObjectMeta: metav1.ObjectMeta{
			Name:      name,
			Namespace: namespace,
			Labels: map[string]string{
				"nodeID":                     nodeID,
				"nodeIP":                     nodeIPAddress,
				"kubernetes.io/service-name": name,
				"pvName":                     pvName,
			},
			Annotations: map[string]string{
				DriverVolumeID: req.VolumeId,
			},
		},
		AddressType: discoveryv1.AddressTypeIPv4,
		Endpoints: []discoveryv1.Endpoint{
			{
				Addresses: []string{nodeIPAddress},
				Conditions: discoveryv1.EndpointConditions{
					Ready: func(b bool) *bool { return &b }(true),
				},
			},
		},
		Ports: []discoveryv1.EndpointPort{
			{
				Name: &portName,
				Port: &portNumber,
				// Couldn't get this to compile, seems to default to TCP
				// Protocol: corev1.ProtocolTCP,
			},
		},
	}

	// Create the endpoint.
	log.Infof("Creating endpoint")
	_, err = cs.k8sclient.CreateEndpointSlice(ctx, namespace, endpointSlice)
	if err != nil {
		log.Infof("Could not create EndpointSlice %s: %s", name, err.Error())
		return nil, err
	}

	service := &corev1.Service{
		ObjectMeta: metav1.ObjectMeta{
			Name:      name,
			Namespace: namespace,
			Labels: map[string]string{
				"NodeId":           req.NodeId,
				"client/" + nodeID: nodeID,
				"NodeIp":           nodeIPAddress,
				"pvName":           pvName,
			},
			Annotations: map[string]string{
				DriverVolumeID: req.VolumeId,
			},
		},
		Spec: corev1.ServiceSpec{
			// This should not be needed, it causes automatic generation of EndpointSlices
			//Selector: map[string]string{
			//"ServiceName": name,
			//},
			Ports: []corev1.ServicePort{
				{
					Name:     "nfs-server",
					Port:     portNumber,
					Protocol: corev1.ProtocolTCP,
				},
			},
			Type: corev1.ServiceTypeClusterIP,
		},
	}

	service, err = cs.k8sclient.CreateService(ctx, namespace, service)
	if err != nil {
		log.Infof("Could not create service %s: %s", name, err.Error())
		return nil, err
	}

	//	// Wait on the node processing to complete
	//	log.Infof("waiting on node done %s %s...", nodeIPAddress, name)
	//	wg.Wait()
	//
	//	if nodeError != nil {
	//		// Retry the call to ExportNfsVolume if the first attempt failed
	//		start := time.Now()
	//		log.Infof("synchronously calling ExportNfsVolume")
	//		nodeResponse, nodeError = cs.callExportNfsVolume(ctx, nodeIPAddress, exportNfsVolumeRequest)
	//		log.Infof("node ExportNfsVolume took %v error %v", time.Since(start), nodeError)
	//		if nodeError != nil {
	//			return nil, nodeError
	//		}
	//	}
	log.Infof("nodeResponse %+v", nodeResponse)
	return service, nil
}

func (cs *CsiNfsService) addNodeToNfsService(ctx context.Context, service *corev1.Service,
	req *csi.ControllerPublishVolumeRequest,
) (*corev1.Service, error) {
	nodeID := req.NodeId
	if service.Labels["client/"+nodeID] == "" {
		service.Labels["client/"+nodeID] = nodeID
		_, err := cs.k8sclient.UpdateService(ctx, service.Namespace, service)
		if err != nil {
			return nil, err
		}
	}
	return service, nil
}

// removeNodeFromNfsService removes the node label from the service when ControllerUnpublish is called for that node.
// It returns a boolean indicating whether that was the last client (meaning we can delete the service and endpoint), or whether
// other nodes are still using the NFS service.
func (cs *CsiNfsService) removeNodeFromNfsService(ctx context.Context, service *corev1.Service,
	req *csi.ControllerUnpublishVolumeRequest,
) (bool, *corev1.Service, error) {
	delete(service.Labels, "client/"+req.NodeId)
	// Determine howmany clint labels remain. Return true if zero.
	nclients := 0
	for k := range service.Labels {
		if strings.HasPrefix(k, "client/") {
			nclients++
		}
	}
	log.Infof("removeNodeFromService %s %s remaining clients %d", req.VolumeId, req.NodeId, nclients)
	service, err := cs.k8sclient.UpdateService(ctx, service.Namespace, service)
	return (nclients == 0), service, err
}

func (cs *CsiNfsService) callExportNfsVolume(ctx context.Context, nodeIPAddress string, exportNfsVolumeRequest *proto.ExportNfsVolumeRequest) (*proto.ExportNfsVolumeResponse, error) {
	requestID := getRequestIDFromContext(ctx)
	start := time.Now()
	defer finish(ctx, "callExportNfsVolume", requestID, start)
	// Call the node driver to do the NFS export.
	log.Infof("Working on calling nfsExportVolume")
	nodeClient, err := getNfsClient(nodeIPAddress, cs.nfsClientServicePort)
	if err != nil {
		log.Errorf("[callExportNfsVolume] couldn't getNfsClient: %s", err.Error())
		deleteNfsClient(nodeIPAddress)
		return nil, err
	}
	exportNfsVolumeResponse, err := nodeClient.ExportNfsVolume(ctx, exportNfsVolumeRequest)
	log.Infof("exportNfsVolume result %+v ... %v", exportNfsVolumeResponse, err)
	return exportNfsVolumeResponse, err
}

func (cs *CsiNfsService) callUnexportNfsVolume(ctx context.Context, nodeIPAddress string, unexportNfsVolumeRequest *proto.UnexportNfsVolumeRequest) (*proto.UnexportNfsVolumeResponse, error) {
	requestID := getRequestIDFromContext(ctx)
	start := time.Now()
	defer finish(ctx, "callUnexportNfsVolume", requestID, start)
	// Call the node driver to do the NFS unexport.
	log.Infof("Working on calling nfsUnexportVolume")
	nodeClient, err := getNfsClient(nodeIPAddress, cs.nfsClientServicePort)
	if err != nil {
		log.Errorf("unable to getNfsClient: %s", err.Error())
		deleteNfsClient(nodeIPAddress)
		return nil, err
	}

	unexportNfsVolumeResponse, err := nodeClient.UnexportNfsVolume(ctx, unexportNfsVolumeRequest)
	if err != nil {
		log.Errorf("callUnexportNfsVolume: returned error %s for %s", err.Error(), nodeIPAddress)
		return nil, err
	}

	return unexportNfsVolumeResponse, nil
}

func (cs *CsiNfsService) ControllerUnpublishVolume(ctx context.Context, req *csi.ControllerUnpublishVolumeRequest) (*csi.ControllerUnpublishVolumeResponse, error) {
	// If there are no annotations on the service for client nodes, unexport the volume from the node serving as the NFS server.
	// This of is determed from annotations on the service.
	// If there are no more clients, remove the service, endpointslice, and then call the array driver to unpublish the volume.
	// Also remove the Service and its EndpointSlice.
	// If there are still clients using the export, return doing nothing other than removing the node from the service annotation.

	log.Infof("Entered nfs ControllerUnpublishVolume %s %+v", req.VolumeId, req)
	serviceName := VolumeIDToServiceName(req.VolumeId)
	requestID := getRequestIDFromContext(ctx)
	start := time.Now()
	defer finish(ctx, "ControllerUnpublishVolume", requestID, start)
	resp := &csi.ControllerUnpublishVolumeResponse{}

	// Get lock for concurrency
	cs.LockPV(req.VolumeId, requestID, false)
	defer cs.UnlockPV(req.VolumeId)

	service, slice, err := cs.getServiceAndSlice(ctx, serviceName)
	if err != nil {
		if strings.Contains(err.Error(), "not found") {
			log.Infof("Endpoint slice or service might not exist: %v - slice or service might be deleted.", err)
			return resp, nil
		}

		log.Errorf("failed to get service %s: %v", serviceName, err)
		return nil, err
	}

	var nodeIPAddress string
	if len(slice.Endpoints) > 0 {
		address := slice.Endpoints[0]
		nodeIPAddress = address.Addresses[0]
	}

	if nodeIPAddress == "" {
		return nil, fmt.Errorf("no IP address found for endpointslice: %v", slice)
	}

	// Remove this node from the service.
	var last bool
	last, service, err = cs.removeNodeFromNfsService(ctx, service, req)
	if err != nil {
		return nil, fmt.Errorf("removeNodeFromNfsService failed: %v", err)
	}

	// This was the last node using the service. Unexport the underlying array volume, and remove the service and slice.
	if last {
		log.Infof("ControllerUnpublish removing last node %s: %s", req.VolumeId, nodeIPAddress)
		unexportNfsVolumeContext := make(map[string]string)
		// Call the Node to unpublish the volume completely
		unexportNfsReq := &proto.UnexportNfsVolumeRequest{
			VolumeId:           req.VolumeId,
			UnexportNfsContext: unexportNfsVolumeContext,
		}
		unexportNfsReq.UnexportNfsContext[ServiceName] = serviceName
		_, err := cs.callUnexportNfsVolume(ctx, nodeIPAddress, unexportNfsReq)
		if err != nil {
			if !strings.Contains(err.Error(), "i/o timeout") && !strings.Contains(err.Error(), "no route to host") {
				log.Errorf("[ControllerUnpublish] callUnexportNfsVolume failed: IP: %s, req: %+v, err: %s", nodeIPAddress, unexportNfsReq, err.Error())
				return resp, err
			}

			log.Infof("Node %s might be down, cleaning slice and service - err %s", nodeIPAddress, err.Error())
		}

		// Delete the endpoint slice
		err = cs.k8sclient.DeleteEndpointSlice(ctx, slice.Namespace, serviceName)
		if err != nil {
			log.Errorf("could not delete EndpointSlice %s/%s - %s", slice.Namespace, serviceName, err.Error())
			return nil, err
		}

		// Delete the Service
		err = cs.k8sclient.DeleteService(ctx, service.Namespace, serviceName)
		if err != nil {
			log.Errorf("could not delete Service %s/%s - %s", service.Namespace, serviceName, err.Error())
			return nil, err
		}

		// Call the array driver to unexport the array volume. to the node
		arrayID := ToArrayVolumeID(req.VolumeId)
		req.VolumeId = arrayID
		subreq := req
		return cs.vcsi.ControllerUnpublishVolume(ctx, subreq)
	}

	return resp, nil
}

func (cs *CsiNfsService) ValidateVolumeCapabilities(_ context.Context, _ *csi.ValidateVolumeCapabilitiesRequest) (*csi.ValidateVolumeCapabilitiesResponse, error) {
	// Implement your logic here
	return &csi.ValidateVolumeCapabilitiesResponse{}, nil
}

func (cs *CsiNfsService) ListVolumes(_ context.Context, _ *csi.ListVolumesRequest) (*csi.ListVolumesResponse, error) {
	// Implement your logic here
	return &csi.ListVolumesResponse{}, nil
}

func (cs *CsiNfsService) GetCapacity(_ context.Context, _ *csi.GetCapacityRequest) (*csi.GetCapacityResponse, error) {
	// Implement your logic here
	return &csi.GetCapacityResponse{}, nil
}

func (cs *CsiNfsService) ControllerGetCapabilities(_ context.Context, _ *csi.ControllerGetCapabilitiesRequest) (*csi.ControllerGetCapabilitiesResponse, error) {
	// Implement your logic here
	return &csi.ControllerGetCapabilitiesResponse{}, nil
}

func (cs *CsiNfsService) CreateSnapshot(_ context.Context, _ *csi.CreateSnapshotRequest) (*csi.CreateSnapshotResponse, error) {
	// Implement your logic here
	return &csi.CreateSnapshotResponse{}, nil
}

func (cs *CsiNfsService) DeleteSnapshot(_ context.Context, _ *csi.DeleteSnapshotRequest) (*csi.DeleteSnapshotResponse, error) {
	// Implement your logic here
	return &csi.DeleteSnapshotResponse{}, nil
}

func (cs *CsiNfsService) ListSnapshots(_ context.Context, _ *csi.ListSnapshotsRequest) (*csi.ListSnapshotsResponse, error) {
	// Implement your logic here
	return &csi.ListSnapshotsResponse{}, nil
}

func (cs *CsiNfsService) ControllerExpandVolume(_ context.Context, _ *csi.ControllerExpandVolumeRequest) (*csi.ControllerExpandVolumeResponse, error) {
	// Implement your logic here
	return &csi.ControllerExpandVolumeResponse{}, nil
}

func (cs *CsiNfsService) ControllerGetVolume(_ context.Context, _ *csi.ControllerGetVolumeRequest) (
	*csi.ControllerGetVolumeResponse, error,
) {
	// return nil, ni
	return nil, status.Error(400, "Not implemented")
}<|MERGE_RESOLUTION|>--- conflicted
+++ resolved
@@ -66,13 +66,6 @@
 
 	log.Debugf("HBNFS CreateVolume: calling vcsi.CreateVolume; parameters: %+v; capabilities: %v", subreq.Parameters, subreq.VolumeCapabilities)
 	resp, err := cs.vcsi.CreateVolume(ctx, subreq)
-<<<<<<< HEAD
-	if err == nil {
-		resp.Volume.VolumeId = ArrayToNFSVolumeID(resp.Volume.VolumeId)
-	}
-	log.Infof("Returning CreateVolume error %s resp %+v", err, resp)
-	return resp, err
-=======
 	if err != nil {
 		log.Errorf("HBNFS CreateVolume: failed to create volume; err: %s", err.Error())
 		return resp, err
@@ -82,7 +75,6 @@
 	log.Infof("HBNFS CreateVolume: response %+v", resp)
 
 	return resp, nil
->>>>>>> f48a4b15
 }
 
 func (cs *CsiNfsService) DeleteVolume(_ context.Context, _ *csi.DeleteVolumeRequest) (*csi.DeleteVolumeResponse, error) {
